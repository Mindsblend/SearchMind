--- conflicted
+++ resolved
@@ -66,15 +66,10 @@
         case .file:
             return selectFileAlgorithm(options: options)
         case .fileContents:
-<<<<<<< HEAD
           return selectFileContentsAlgorithm(options: options)
         case .database:
           return selectDatabaseAlgorithm(options: options)
       }
-=======
-            return selectFileContentsAlgorithm(options: options)
-        }
->>>>>>> b2524e8f
     }
 
     private func selectFileAlgorithm(options: SearchOptions) -> SearchAlgorithm {
@@ -93,7 +88,6 @@
     }
 
     private func selectFileContentsAlgorithm(options: SearchOptions) -> SearchAlgorithm {
-<<<<<<< HEAD
       let provider = FileContentsProvider()
         if options.semantic {
           return GPTSemanticSearchAlgorithm(provider: provider)
@@ -109,9 +103,6 @@
 
     private func selectDatabaseAlgorithm(options: SearchOptions) -> SearchAlgorithm {
       let provider = RealtimeDatabaseProvider()
-=======
-        let provider = FileProvider()
->>>>>>> b2524e8f
         if options.semantic {
             return GPTSemanticSearchAlgorithm(provider: provider)
         }
@@ -136,7 +127,6 @@
 }
 
 final class FileProvider: Provider {
-<<<<<<< HEAD
   func fetchItems(for options: SearchOptions) async throws -> [SearchableItem] {
           let fileManager = FileManager.default
           var allFiles: [URL] = []
@@ -199,13 +189,10 @@
 }
 
 final class FileContentsProvider: Provider {
-=======
->>>>>>> b2524e8f
     func fetchItems(for options: SearchOptions) async throws -> [SearchableItem] {
         let fileManager = FileManager.default
         var allFiles: [URL] = []
 
-<<<<<<< HEAD
         guard let searchPaths = options.searchPaths else {
             throw SearchError.searchPathUnavailable
         }
@@ -215,23 +202,11 @@
 
             guard fileManager.fileExists(atPath: path, isDirectory: &isDirectory) else {
                 throw SearchError.invalidSearchPath(path)
-=======
-        let searchPaths = options.searchPaths ?? [URL(fileURLWithPath: fileManager.currentDirectoryPath)]
-        for path in searchPaths {
-            var isDirectory: ObjCBool = false
-
-            guard fileManager.fileExists(atPath: path.path, isDirectory: &isDirectory) else {
-                throw SearchError.invalidSearchPath(path.path)
->>>>>>> b2524e8f
             }
 
             if isDirectory.boolValue {
                 let contents = try fileManager.contentsOfDirectory(
-<<<<<<< HEAD
                     at: URL(fileURLWithPath: path),
-=======
-                    at: path,
->>>>>>> b2524e8f
                     includingPropertiesForKeys: [.isRegularFileKey],
                     options: [.skipsHiddenFiles]
                 )
@@ -241,11 +216,7 @@
                     }
                 }
             } else {
-<<<<<<< HEAD
                 allFiles.append(URL(fileURLWithPath: path))
-=======
-                allFiles.append(path)
->>>>>>> b2524e8f
             }
         }
 
@@ -253,7 +224,6 @@
             allFiles = allFiles.filter { fileExtensions.contains($0.pathExtension) }
         }
 
-<<<<<<< HEAD
         var searchableItems: [SearchableItem] = []
 
         for fileURL in allFiles {
@@ -331,12 +301,6 @@
 
       return searchableItems
   }
-=======
-        return allFiles.map {
-            SearchableItem(id: UUID().uuidString, title: $0.lastPathComponent, content: nil, metadata: nil, path: $0.path)
-        }
-    }
->>>>>>> b2524e8f
 }
 
 
@@ -351,10 +315,6 @@
         // Filter files based on search term
         var results: [SearchMind.SearchResult] = []
 
-        for item in items {
-            let title = options.caseSensitive ? item.title : item.title.lowercased()
-
-<<<<<<< HEAD
       for item in items {
           let searchableData = options.caseSensitive ? item.data : item.data.lowercased()
 
@@ -369,19 +329,6 @@
               ))
           }
       }
-=======
-            if title.contains(searchTerm) {
-                let score = title == searchTerm ? 1.0 : 0.7
-
-                results.append(SearchMind.SearchResult(
-                    matchType: .file,
-                    path: item.path,
-                    relevanceScore: score,
-                    matchedTerms: [term]
-                ))
-            }
-        }
->>>>>>> b2524e8f
 
         // Sort by relevance score (highest first)
         return results.sorted { $0.relevanceScore > $1.relevanceScore }
@@ -390,13 +337,8 @@
 
 /// Algorithm for fuzzy string matching using Swift Algorithms
 struct FuzzyMatchAlgorithm: SearchAlgorithm {
-<<<<<<< HEAD
   let provider: Provider
     func search(term: String, type: SearchType, options: SearchOptions) async throws -> [SearchMind.SearchResult] {
-=======
-    let provider: Provider
-    func search(term: String, type _: SearchType, options: SearchOptions) async throws -> [SearchMind.SearchResult] {
->>>>>>> b2524e8f
         let searchTerm = options.caseSensitive ? term : term.lowercased()
         let items = try await provider.fetchItems(for: options)
 
@@ -528,13 +470,9 @@
 
 /// Algorithm for semantic search with AI
 struct GPTSemanticSearchAlgorithm: SearchAlgorithm {
-<<<<<<< HEAD
   let provider: Provider
     func search(term: String, type: SearchType, options: SearchOptions) async throws -> [SearchMind.SearchResult] {
-=======
-    let provider: Provider
-    func search(term: String, type _: SearchType, options: SearchOptions) async throws -> [SearchMind.SearchResult] {
->>>>>>> b2524e8f
+      
         let searchTerm = options.caseSensitive ? term : term.lowercased()
         let items = try await provider.fetchItems(for: options)
         guard let apiKey = options.apiKey else {
@@ -545,16 +483,10 @@
         var results: [SearchMind.SearchResult] = []
 
         for item in items {
-<<<<<<< HEAD
-
+          
           let searchableData = options.caseSensitive ? item.data : item.data.lowercased()
 
           let fileEmbedding = try await embed(data: searchableData, apiKey: apiKey)
-=======
-            let url = URL(fileURLWithPath: item.path)
-            let content = try String(contentsOf: url)
-            let fileEmbedding = try await embed(text: content, apiKey: apiKey)
->>>>>>> b2524e8f
 
             let similarity = cosineSimilarity(termEmbedding, fileEmbedding)
             if similarity > 0.4 {
