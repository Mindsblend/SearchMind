import Algorithms
import Foundation

/// Protocol defining a search engine
public protocol SearchEngine: Sendable {
    /// Perform a search operation
    /// - Parameters:
    ///   - term: The search term
    ///   - type: The type of search to perform
    ///   - options: Additional search options
    /// - Returns: Array of search results sorted by relevance
    func search(term: String, type: SearchType, options: SearchOptions) async throws -> [SearchMind.SearchResult]
}

/// Default implementation of the search engine
public final class DefaultSearchEngine: SearchEngine {
    /// Algorithm selector for choosing the best search algorithm based on input
    private let algorithmSelector = SearchAlgorithmSelector()

    public init() {}

    public func search(term: String, type: SearchType, options: SearchOptions) async throws -> [SearchMind.SearchResult] {
        // Choose the appropriate algorithm
        let algorithm = algorithmSelector.selectAlgorithm(for: term, type: type, options: options)

        // If timeout is set, use a task with timeout
        if let timeout = options.timeout {
            return try await withThrowingTaskGroup(of: [SearchMind.SearchResult].self) { group in
                // Store values locally to avoid capture issues
                let termCopy = term
                let typeCopy = type
                let optionsCopy = options

                // Add the search task
                group.addTask { [algorithm] in
                    return try await algorithm.search(term: termCopy, type: typeCopy, options: optionsCopy)
                }

                // Add a timeout task
                let timeoutNanoseconds = UInt64(timeout * 1_000_000_000)
                group.addTask {
                    try await Task.sleep(nanoseconds: timeoutNanoseconds)
                    throw SearchError.searchTimeout
                }

                // Return the first completed task (either the search or the timeout)
                let result = try await group.next()!

                // Cancel any remaining tasks
                group.cancelAll()

                return result
            }
        } else {
            // No timeout, just perform the search
            return try await algorithm.search(term: term, type: type, options: options)
        }
    }
}

/// Selects the most appropriate search algorithm based on inputs
final class SearchAlgorithmSelector: Sendable {
    func selectAlgorithm(for _: String, type: SearchType, options: SearchOptions) -> SearchAlgorithm {
      switch type {
        case .file:
          return selectFileAlgorithm(options: options)
        case .fileContents:
          return selectFileContentsAlgorithm(options: options)
      }
    }

    private func selectFileAlgorithm(options: SearchOptions) -> SearchAlgorithm {
<<<<<<< HEAD
      let provider = FileProvider()

        if options.semantic {
          return GPTSemanticSearchAlgorithm(provider: provider)
        }
        if options.fuzzyMatching {
          return FuzzyMatchAlgorithm(provider: provider)
        }
        if options.patternMatch {
          return PatternMatchAlgorithm(provider: provider)
        }
      return ExactMatchAlgorithm(provider: provider)
    }

    private func selectFileContentsAlgorithm(options: SearchOptions) -> SearchAlgorithm {
      let provider = FileProvider()
        if options.semantic {
          return GPTSemanticSearchAlgorithm(provider: provider)
        }
        if options.patternMatch {
          return PatternMatchAlgorithm(provider: provider)
        }
        if options.fuzzyMatching {
          return FuzzyMatchAlgorithm(provider: provider)
        }
      return ExactMatchAlgorithm(provider: provider)
=======
        if options.semantic {
            return GPTSemanticSearchAlgorithm()
        }
        if options.fuzzyMatching {
            return FuzzyMatchAlgorithm()
        }
        if options.patternMatch {
            return PatternMatchAlgorithm()
        }
        return ExactMatchAlgorithm()
    }

    private func selectFileContentsAlgorithm(options: SearchOptions) -> SearchAlgorithm {
        if options.semantic {
            return GPTSemanticSearchAlgorithm()
        }
        if options.patternMatch {
            return PatternMatchAlgorithm()
        }
        if options.fuzzyMatching {
            return FuzzyMatchAlgorithm()
        }
        return ExactMatchAlgorithm()
>>>>>>> e9ae8dc0
    }
}

/// Base protocol for search algorithms
protocol SearchAlgorithm: Sendable {
    func search(term: String, type: SearchType, options: SearchOptions) async throws -> [SearchMind.SearchResult]
}

/// Provider to fetch and prepare the target operation data for  the search algotihtm (e.g .file, .fileContents, .database)
protocol Provider: Sendable {
    func fetchItems(for options: SearchOptions) async throws -> [SearchableItem]
}

final class FileProvider: Provider {
  func fetchItems(for options: SearchOptions) async throws -> [SearchableItem] {
          let fileManager = FileManager.default
          var allFiles: [URL] = []

          let searchPaths = options.searchPaths ?? [URL(fileURLWithPath: fileManager.currentDirectoryPath)]
          for path in searchPaths {
              var isDirectory: ObjCBool = false

              guard fileManager.fileExists(atPath: path.path, isDirectory: &isDirectory) else {
                  throw SearchError.invalidSearchPath(path.path)
              }

              if isDirectory.boolValue {
                  let contents = try fileManager.contentsOfDirectory(
                      at: path,
                      includingPropertiesForKeys: [.isRegularFileKey],
                      options: [.skipsHiddenFiles]
                  )
                  for url in contents {
                      if let isRegular = try? url.resourceValues(forKeys: [.isRegularFileKey]).isRegularFile, isRegular {
                          allFiles.append(url)
                      }
                  }
              } else {
                  allFiles.append(path)
              }
          }

          if let fileExtensions = options.fileExtensions, !fileExtensions.isEmpty {
              allFiles = allFiles.filter { fileExtensions.contains($0.pathExtension) }
          }

          return allFiles.map {
            SearchableItem(id: UUID().uuidString, title: $0.lastPathComponent, content: nil, metadata: nil, path: $0.path)
          }
      }
}

/// Algorithm for exact string matching
struct ExactMatchAlgorithm: SearchAlgorithm {
  let provider: Provider

    func search(term: String, type _: SearchType, options: SearchOptions) async throws -> [SearchMind.SearchResult] {
        let searchTerm = options.caseSensitive ? term : term.lowercased()
        let items = try await provider.fetchItems(for: options)

        // Filter files based on search term
        var results: [SearchMind.SearchResult] = []


      for item in items {
          let title = options.caseSensitive ? item.title : item.title.lowercased()

          if title.contains(searchTerm) {
              let score = title == searchTerm ? 1.0 : 0.7

              results.append(SearchMind.SearchResult(
                  matchType: .file,
                  path: item.path,
                  relevanceScore: score,
                  matchedTerms: [term]
              ))
          }
      }

        // Sort by relevance score (highest first)
        return results.sorted { $0.relevanceScore > $1.relevanceScore }
    }
}

/// Algorithm for fuzzy string matching using Swift Algorithms
struct FuzzyMatchAlgorithm: SearchAlgorithm {
  let provider: Provider
    func search(term: String, type _: SearchType, options: SearchOptions) async throws -> [SearchMind.SearchResult] {
        let searchTerm = options.caseSensitive ? term : term.lowercased()
        let items = try await provider.fetchItems(for: options)

        // Use fuzzy matching to find potential matches
        var results: [SearchMind.SearchResult] = []

        for item in items {
            let title = options.caseSensitive ? item.title : item.title.lowercased()

            // Using Swift Algorithms to calculate Levenshtein distance
            let distance = calculateLevenshteinDistance(from: searchTerm, to: title)

            // Calculate normalized relevance score (0 to 1)
            // Lower distance = higher relevance
            let maxLength = max(searchTerm.count, title.count)
            let normalizedDistance = maxLength > 0 ? Double(distance) / Double(maxLength) : 1.0
            let relevanceScore = 1.0 - normalizedDistance

            // Only include results above a certain relevance threshold
            if relevanceScore > 0.3 {
                results.append(SearchMind.SearchResult(
                    matchType: .file,
                    path: item.path,
                    relevanceScore: relevanceScore,
                    matchedTerms: [term]
                ))
            }
        }

        // Sort by relevance score (highest first)
        return results.sorted { $0.relevanceScore > $1.relevanceScore }.prefix(options.maxResults).map { $0 }
    }

    private func calculateLevenshteinDistance(from source: String, to target: String) -> Int {
        // Simple Levenshtein distance implementation
        // For a production implementation, we would use more efficient algorithms
        let source = Array(source)
        let target = Array(target)

        var dist = Array(repeating: Array(repeating: 0, count: target.count + 1), count: source.count + 1)

        for i in 0 ... source.count {
            dist[i][0] = i
        }

        for j in 0 ... target.count {
            dist[0][j] = j
        }

        for i in 1 ... source.count {
            for j in 1 ... target.count {
                if source[i - 1] == target[j - 1] {
                    dist[i][j] = dist[i - 1][j - 1]
                } else {
                    dist[i][j] = min(
                        dist[i - 1][j] + 1, // deletion
                        dist[i][j - 1] + 1, // insertion
                        dist[i - 1][j - 1] + 1 // substitution
                    )
                }
            }
        }

        return dist[source.count][target.count]
    }
}

/// Algorithm for pattern matching in file contents
struct PatternMatchAlgorithm: SearchAlgorithm {
    let provider: Provider

    func search(term: String, type _: SearchType, options: SearchOptions) async throws -> [SearchMind.SearchResult] {
        let searchTerm = options.caseSensitive ? term : term.lowercased()
        let items = try await provider.fetchItems(for: options)

        var results: [SearchMind.SearchResult] = []

        // Search through file contents (limited to text files)
        for item in items {
            do {
                let url = URL(fileURLWithPath: item.path)
                let itemContents = try String(contentsOf: url)
                let compareContents = options.caseSensitive ? itemContents : itemContents.lowercased()

                // Simple content search to find matches
                if compareContents.contains(searchTerm) {
                    // Extract context around the match
                    let context = extractContext(from: compareContents, around: searchTerm)

                    // Count matches to influence relevance score
                    let matchCount = compareContents.components(separatedBy: searchTerm).count - 1
                    let relevanceScore = min(Double(matchCount) * 0.1 + 0.5, 1.0)

                    results.append(SearchMind.SearchResult(
                        matchType: .fileContents,
                        path: item.path,
                        relevanceScore: relevanceScore,
                        matchedTerms: [term],
                        context: context
                    ))
                }
            } catch {
                // Skip files that can't be read as text
                continue
            }
        }

        // Sort by relevance score
        return results.sorted { $0.relevanceScore > $1.relevanceScore }.prefix(options.maxResults).map { $0 }
    }

    private func extractContext(from text: String, around term: String) -> String? {
        guard let range = text.range(of: term, options: .caseInsensitive) else {
            return nil
        }

        // Extract characters before and after the match
        let contextLength = 50
        let start = text.index(range.lowerBound, offsetBy: -min(contextLength, text.distance(from: text.startIndex, to: range.lowerBound)), limitedBy: text.startIndex) ?? text.startIndex
        let end = text.index(range.upperBound, offsetBy: min(contextLength, text.distance(from: range.upperBound, to: text.endIndex)), limitedBy: text.endIndex) ?? text.endIndex

        let contextRange = start ..< end
        var context = String(text[contextRange])

        // Add ellipses if context is truncated
        if start != text.startIndex {
            context = "..." + context
        }
        if end != text.endIndex {
            context = context + "..."
        }

        return context
    }
}

/// Algorithm for semantic search with AI
struct GPTSemanticSearchAlgorithm: SearchAlgorithm {
  let provider: Provider
    func search(term: String, type _: SearchType, options: SearchOptions) async throws -> [SearchMind.SearchResult] {
        let searchTerm = options.caseSensitive ? term : term.lowercased()
<<<<<<< HEAD
        let items = try await provider.fetchItems(for: options)
        let termEmbedding = try await embed(text: searchTerm)
=======
        guard let apiKey = options.apiKey else {
            throw SearchError.missingKey
        }
        let termEmbedding = try await embed(text: searchTerm, apiKey: apiKey)
>>>>>>> e9ae8dc0

        var results: [SearchMind.SearchResult] = []

<<<<<<< HEAD
        for item in items {
            let url = URL(fileURLWithPath: item.path)
            let content = try String(contentsOf: url)
            let fileEmbedding = try await embed(text: content)
=======
        for fileURL in files {
            let content = try String(contentsOf: fileURL)
            let fileEmbedding = try await embed(text: content, apiKey: apiKey)
>>>>>>> e9ae8dc0

            let similarity = cosineSimilarity(termEmbedding, fileEmbedding)
            if similarity > 0.4 {
                results.append(SearchMind.SearchResult(
                    matchType: .fileContents,
                    path: item.path,
                    relevanceScore: similarity,
                    matchedTerms: [term]
                ))
            }
        }

        return results.sorted { $0.relevanceScore > $1.relevanceScore }
            .prefix(options.maxResults)
            .map { $0 }
    }

    private func embed(text: String, apiKey: String) async throws -> [Double] {
        let request = EmbeddingRequest(model: "text-embedding-ada-002", input: [text])
        let jsonData = try JSONEncoder().encode(request)

        var urlRequest = URLRequest(url: URL(string: "https://api.openai.com/v1/embeddings")!)
        urlRequest.httpMethod = "POST"
        urlRequest.addValue("Bearer \(apiKey)", forHTTPHeaderField: "Authorization")
        urlRequest.addValue("application/json", forHTTPHeaderField: "Content-Type")
        urlRequest.httpBody = jsonData

        let (data, _) = try await URLSession.shared.data(for: urlRequest)
        let response = try JSONDecoder().decode(EmbeddingResponse.self, from: data)

        guard let embedding = response.data.first?.embedding else {
            throw SearchError.failedEmbeddingExtraction
        }

        return embedding
    }

    private func cosineSimilarity(_ a: [Double], _ b: [Double]) -> Double {
        guard a.count == b.count else { return 0.0 }
        let dot = zip(a, b).map(*).reduce(0, +)
        let magA = sqrt(a.map { $0 * $0 }.reduce(0, +))
        let magB = sqrt(b.map { $0 * $0 }.reduce(0, +))
        return (magA > 0 && magB > 0) ? dot / (magA * magB) : 0
    }
}<|MERGE_RESOLUTION|>--- conflicted
+++ resolved
@@ -70,7 +70,6 @@
     }
 
     private func selectFileAlgorithm(options: SearchOptions) -> SearchAlgorithm {
-<<<<<<< HEAD
       let provider = FileProvider()
 
         if options.semantic {
@@ -97,31 +96,6 @@
           return FuzzyMatchAlgorithm(provider: provider)
         }
       return ExactMatchAlgorithm(provider: provider)
-=======
-        if options.semantic {
-            return GPTSemanticSearchAlgorithm()
-        }
-        if options.fuzzyMatching {
-            return FuzzyMatchAlgorithm()
-        }
-        if options.patternMatch {
-            return PatternMatchAlgorithm()
-        }
-        return ExactMatchAlgorithm()
-    }
-
-    private func selectFileContentsAlgorithm(options: SearchOptions) -> SearchAlgorithm {
-        if options.semantic {
-            return GPTSemanticSearchAlgorithm()
-        }
-        if options.patternMatch {
-            return PatternMatchAlgorithm()
-        }
-        if options.fuzzyMatching {
-            return FuzzyMatchAlgorithm()
-        }
-        return ExactMatchAlgorithm()
->>>>>>> e9ae8dc0
     }
 }
 
@@ -351,28 +325,18 @@
   let provider: Provider
     func search(term: String, type _: SearchType, options: SearchOptions) async throws -> [SearchMind.SearchResult] {
         let searchTerm = options.caseSensitive ? term : term.lowercased()
-<<<<<<< HEAD
         let items = try await provider.fetchItems(for: options)
-        let termEmbedding = try await embed(text: searchTerm)
-=======
         guard let apiKey = options.apiKey else {
             throw SearchError.missingKey
         }
         let termEmbedding = try await embed(text: searchTerm, apiKey: apiKey)
->>>>>>> e9ae8dc0
 
         var results: [SearchMind.SearchResult] = []
 
-<<<<<<< HEAD
         for item in items {
             let url = URL(fileURLWithPath: item.path)
             let content = try String(contentsOf: url)
-            let fileEmbedding = try await embed(text: content)
-=======
-        for fileURL in files {
-            let content = try String(contentsOf: fileURL)
-            let fileEmbedding = try await embed(text: content, apiKey: apiKey)
->>>>>>> e9ae8dc0
+          let fileEmbedding = try await embed(text: content, apiKey: apiKey)
 
             let similarity = cosineSimilarity(termEmbedding, fileEmbedding)
             if similarity > 0.4 {
