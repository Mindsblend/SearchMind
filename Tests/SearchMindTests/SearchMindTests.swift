--- conflicted
+++ resolved
@@ -60,32 +60,28 @@
         XCTAssertTrue(results.contains { $0.path.contains("sample.txt") }, "Should find sample.txt with fuzzy matching")
     }
 
-<<<<<<< HEAD
-  /// Test Semantic Search using GPT Embeddings
-  func testSemanticSearch() async throws {
-      // Given: Define search options for semantic search
-      let options = SearchOptions(
-          semantic: true,
-          searchPaths: [temporaryDirectory]
-      )
+    /// Test Semantic Search using GPT Embeddings
+    func testSemanticSearch() async throws {
+        // Given: Define search options for semantic search
+        let options = SearchOptions(
+            semantic: true,
+            searchPaths: [temporaryDirectory]
+        )
 
-      // Sample query and expected result
-      let query = "search terms"
-      let expectedFile = "document.doc"
+        // Sample query and expected result
+        let query = "search terms"
+        let expectedFile = "document.doc"
 
-      // When: Perform the search using the 'search' method of the SearchMind class
-      let results = try await search.search(query, type: .fileContents, options: options)
+        // When: Perform the search using the 'search' method of the SearchMind class
+        let results = try await search.search(query, type: .fileContents, options: options)
 
-      // Then: Assert that the search returns at least one result
-      XCTAssertFalse(results.isEmpty, "Should find results for semantic search")
+        // Then: Assert that the search returns at least one result
+        XCTAssertFalse(results.isEmpty, "Should find results for semantic search")
 
-      // And: Assert that the expected file is found based on the semantic relevance
-      XCTAssertTrue(results.contains { $0.path.contains(expectedFile) }, "Should find the document.doc file based on semantic search")
-  }
+        // And: Assert that the expected file is found based on the semantic relevance
+        XCTAssertTrue(results.contains { $0.path.contains(expectedFile) }, "Should find the document.doc file based on semantic search")
+    }
 
-
-=======
->>>>>>> 353d710c
     func testFileContentSearch() async throws {
         // Test file content search
         let options = SearchOptions(
